--- conflicted
+++ resolved
@@ -98,10 +98,6 @@
 python scripts/analyze_spikes.py --start <YYYY-MM-DD> --end <YYYY-MM-DD>
 ```
 
-<<<<<<< HEAD
 For every requested bucket the script now invokes `plot_tdccp_pressure_vs_price_spikes.py`, which reuses the swaps window to draw the standard volume-vs-price lines and outlines sell-heavy spike buckets with red rectangles. Use either the default `--min-delta-pct` threshold or enable `--top-sell-count 5` to highlight the five most negative direct-flow buckets per chart. Sequential spike buckets are merged into a single red block so extended sell programs are easier to spot. Resulting figures are written alongside the base pressure/price plots in `outputs/figures/`.
 
-Spike analysis CSV filenames now include the selection mode so threshold-based runs do not overwrite top-seller exports. Expect filenames such as `spike_buckets_6h_mindelta25_20250301-20250505.csv` or `spike_addresses_1h_topsell5_20250301-20250505.csv`.
-=======
-For every requested bucket the script now invokes `plot_tdccp_pressure_vs_price_spikes.py`, which reuses the swaps window to draw the standard volume-vs-price lines and outlines sell-heavy spike buckets with red rectangles. Use either the default `--min-delta-pct` threshold or enable `--top-sell-count 5` to highlight the five most negative direct-flow buckets per chart. Sequential spike buckets are merged into a single red block so extended sell programs are easier to spot. Resulting figures are written alongside the base pressure/price plots in `outputs/figures/`.
->>>>>>> 736dc969
+Spike analysis CSV filenames now include the selection mode so threshold-based runs do not overwrite top-seller exports. Expect filenames such as `spike_buckets_6h_mindelta25_20250301-20250505.csv` or `spike_addresses_1h_topsell5_20250301-20250505.csv`.
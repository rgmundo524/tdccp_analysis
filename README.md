--- conflicted
+++ resolved
@@ -89,7 +89,6 @@
 python scripts/plot_tdccp_address_transactions_bubble.py --owner <FROM_ADDRESS>
 ```
 
-<<<<<<< HEAD
 The script automatically respects the `START`/`END` window from `settings.csv`, fetches the owner's TDCCP balance-change history from Solscan, classifies each transaction (buy, sell, transfer, or airdrop), writes a CSV summary to `data/addresses/`, and saves the bubble chart to `outputs/figures/`. The overlayed TDCCP price line is resampled to an hourly series for consistency with the balance-change cadence.
 
 ### 3. Spike-highlight pressure vs. price plots
@@ -99,7 +98,4 @@
 python scripts/analyze_spikes.py --start <YYYY-MM-DD> --end <YYYY-MM-DD>
 ```
 
-For every requested bucket the script now invokes `plot_tdccp_pressure_vs_price_spikes.py`, which reuses the swaps window to draw the standard volume-vs-price lines and outlines spike buckets (where `|delta_direct_pct|` clears the threshold) with red vertical rectangles. Resulting figures are written alongside the base pressure/price plots in `outputs/figures/`.
-=======
-The script automatically respects the `START`/`END` window from `settings.csv`, fetches the owner's TDCCP balance-change history from Solscan, classifies each transaction (buy, sell, transfer, or airdrop), writes a CSV summary to `data/addresses/`, and saves the bubble chart to `outputs/figures/`. The overlayed TDCCP price line is resampled to an hourly series for consistency with the balance-change cadence.
->>>>>>> 359956f6
+For every requested bucket the script now invokes `plot_tdccp_pressure_vs_price_spikes.py`, which reuses the swaps window to draw the standard volume-vs-price lines and outlines spike buckets (where `|delta_direct_pct|` clears the threshold) with red vertical rectangles. Resulting figures are written alongside the base pressure/price plots in `outputs/figures/`.
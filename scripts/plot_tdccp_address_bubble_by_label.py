--- conflicted
+++ resolved
@@ -179,10 +179,6 @@
 
     # Labels from settings
     label_series = sub["from_address"].map(addr_labels).fillna("Other")
-<<<<<<< HEAD
-=======
-# <<<<<<< codex/summarize-current-project-state-d6roy5
->>>>>>> cb698f41
 
     # Determine display order: 'Other' (if present in data), then each
     # settings-defined label in file order, then any additional labels that
@@ -203,38 +199,11 @@
     # groups without hard-coding specific hues.
     color_map: Dict[str, str] = {"Other": "#D3D3D3"}
     if label_order:
-<<<<<<< HEAD
         cmap = plt.get_cmap("tab20", len(label_order))
         colors = getattr(cmap, "colors", cmap(np.linspace(0, 1, len(label_order), endpoint=False)))
         for idx, lab in enumerate(label_order):
             color_map[lab] = mcolors.to_hex(colors[idx % len(colors)])
-=======
-        cmap = plt.colormaps.get_cmap("tab20", len(label_order))
-        for idx, lab in enumerate(label_order):
-            color_map[lab] = mcolors.to_hex(cmap(idx))
-# =======
-# #     labels_present = list(label_series.unique())
-
-# #     # A compact, readable palette—one color per label, 'Other' as light gray
-# #     base_colors = [
-# #         "#1f77b4", "#ff7f0e", "#2ca02c", "#d62728",
-# #         "#9467bd", "#8c564b", "#e377c2", "#7f7f7f",
-# #         "#bcbd22", "#17becf",
-# #     ]
-# #     color_map: Dict[str, str] = {}
-# #     # Put 'Other' first and gray it
-# #     if "Other" in labels_present:
-# #         color_map["Other"] = "#D3D3D3"
-# #         labels_present = ["Other"] + [l for l in labels_present if l != "Other"]
-# #     # Assign the rest
-# #     color_idx = 0
-# #     for lab in labels_present:
-# #         if lab == "Other":
-# #             continue
-# #         color_map[lab] = base_colors[color_idx % len(base_colors)]
-# #         color_idx += 1
-# >>>>>>> master
->>>>>>> cb698f41
+
 
     # Figure
     fig, ax = plt.subplots(figsize=figsize, dpi=dpi)
@@ -266,10 +235,6 @@
     legend_labels: List[str] = []
     for lab in display_labels:
         mask = (label_series == lab)
-<<<<<<< HEAD
-=======
-# <<<<<<< codex/summarize-current-project-state-d6roy5
->>>>>>> cb698f41
         color = color_map.get(lab, "#D3D3D3")
         if mask.any():
             scatter = ax.scatter(
@@ -297,23 +262,6 @@
             )
             legend_handles.append(proxy)
             legend_labels.append(lab)
-<<<<<<< HEAD
-=======
-# =======
-#         if not mask.any():
-#             continue
-#         ax.scatter(
-#             sub.loc[mask, "peak_balance_ui"],
-#             sub.loc[mask, "net_ui"],
-#             s=sizes.loc[mask].to_numpy(),
-#             color=color_map.get(lab, "#D3D3D3"),
-#             alpha=0.6,
-#             edgecolors="black",
-#             linewidths=0.5,
-#             label=lab,
-#         )
-# >>>>>>> master
->>>>>>> cb698f41
 
     # Titles & labels (same positions/wording as base)
     title = "Address Bubbles — TDCCP"

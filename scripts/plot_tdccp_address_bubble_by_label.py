--- conflicted
+++ resolved
@@ -5,10 +5,7 @@
 import csv
 from pathlib import Path
 from typing import Dict, List, Optional, Tuple
-<<<<<<< HEAD
 import re
-=======
->>>>>>> 5789f657
 
 import colorsys
 
@@ -141,15 +138,10 @@
     n = pd.to_numeric(n, errors="coerce").fillna(0).clip(lower=1)
     return np.sqrt(n) * 40.0
 
-
-<<<<<<< HEAD
 def slugify_label(label: str) -> str:
     slug = re.sub(r"[^A-Za-z0-9]+", "_", label.strip()).strip("_")
     return slug or "group"
 
-
-=======
->>>>>>> 5789f657
 def build_vibrant_palette(count: int) -> List[str]:
     """Return a list of high-contrast, saturated colors for the given count."""
 
@@ -307,20 +299,12 @@
     figsize: Tuple[float, float] = (24.0, 10.0),
 ) -> List[Path]:
     """
-<<<<<<< HEAD
     Render address bubble plots with colors driven by settings labels.
     Produces the combined view plus per-label highlight variants.
     ``label_order`` should be the ordered unique label list pulled from
     settings.csv so that colors/legend entries remain stable as categories
     expand.
     Returns the list of generated figure paths.
-=======
-    Render address bubble plot with colors driven by settings labels.
-    Keeps axes, sizing, grid, and legend placement identical to the base chart.
-    ``label_order`` should be the ordered unique label list pulled from
-    settings.csv so that colors/legend entries remain stable as categories
-    expand.
->>>>>>> 5789f657
     """
 
     # Expected columns from metrics:
@@ -348,36 +332,6 @@
 
     # Labels from settings
     label_series = sub["from_address"].map(addr_labels).fillna("Other")
-<<<<<<< HEAD
-=======
-
-    # Determine display order: 'Other' (if present in data), then each
-    # settings-defined label in file order, then any additional labels that
-    # slipped through (unlikely but keeps things robust).
-    display_labels: List[str] = []
-    if (label_series == "Other").any():
-        display_labels.append("Other")
-    for lab in label_order:
-        if lab not in display_labels:
-            display_labels.append(lab)
-    for lab in label_series.unique():
-        if lab not in display_labels:
-            display_labels.append(lab)
-
-    # Build a dynamic palette: 'Other' stays light gray, address-label colors
-    # draw from a vibrant generator that starts with Tableau's saturated hues
-    # and then rotates evenly around the color wheel.  This keeps each label
-    # visually distinct even as new groups are added to settings.csv.
-    color_map: Dict[str, str] = {"Other": "#D3D3D3"}
-    if label_order:
-        vibrant_colors = build_vibrant_palette(len(label_order))
-        for idx, lab in enumerate(label_order):
-            color_map[lab] = vibrant_colors[idx % len(vibrant_colors)]
-
-    # Figure
-    fig, ax = plt.subplots(figsize=figsize, dpi=dpi)
-    ax.set_facecolor("white")
->>>>>>> 5789f657
 
     # Determine display order: 'Other' (if present in data), then each
     # settings-defined label in file order, then any additional labels that
@@ -429,7 +383,6 @@
     )
     outputs.append(combined_out)
 
-<<<<<<< HEAD
     for lab in display_labels:
         mask = label_series == lab
         if not mask.any():
@@ -449,72 +402,6 @@
         outputs.append(highlight_out)
 
     return outputs
-=======
-    # Scatter by label (only color has changed vs base)
-    legend_handles: List = []
-    legend_labels: List[str] = []
-    for lab in display_labels:
-        mask = (label_series == lab)
-        color = color_map.get(lab, "#D3D3D3")
-        if mask.any():
-            scatter = ax.scatter(
-                sub.loc[mask, "peak_balance_ui"],
-                sub.loc[mask, "net_ui"],
-                s=sizes.loc[mask].to_numpy(),
-                color=color,
-                alpha=0.6,
-                edgecolors="black",
-                linewidths=0.5,
-                label=lab,
-            )
-            legend_handles.append(scatter)
-            legend_labels.append(lab)
-        else:
-            proxy = Line2D(
-                [0],
-                [0],
-                marker="o",
-                color="white",
-                markerfacecolor=color,
-                markeredgecolor="black",
-                markeredgewidth=0.5,
-                markersize=10,
-            )
-            legend_handles.append(proxy)
-            legend_labels.append(lab)
-
-    # Titles & labels (same positions/wording as base)
-    title = "Address Bubbles — TDCCP"
-    if window_label:
-        title += f" — {window_label}"
-    ax.set_title(title, pad=16, fontsize=20)
-    ax.set_xlabel("Peak Balance (TDCCP)", fontsize=16)
-    ax.set_ylabel("Net Volume (TDCCP)", fontsize=16)
-    ax.tick_params(axis="both", labelsize=13)
-
-    # Legend: keep in the same upper-left spot
-    lgd = ax.legend(
-        legend_handles,
-        legend_labels,
-        title="Address labels (settings.csv)",
-        loc="upper left",
-        frameon=True,
-        framealpha=0.9,
-        borderpad=0.6,
-        fontsize=12,
-        title_fontsize=13,
-        scatterpoints=1,
-    )
-
-    # Save
-    OUT_DIR.mkdir(parents=True, exist_ok=True)
-    out = outfile if outfile else OUT_DIR / f"Address_Bubbles_byLabel_{window_label or ''}.png"
-    fig.tight_layout()
-    fig.savefig(out, bbox_inches="tight")
-    plt.close(fig)
-    print(f"[done] {out}")
-    return out
->>>>>>> 5789f657
 
 
 # ------------------------------ CLI ------------------------------------

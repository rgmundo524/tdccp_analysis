--- conflicted
+++ resolved
@@ -186,7 +186,6 @@
         # pick spike buckets either by threshold or top-N sell deltas
         if args.top_sell_count > 0:
             sellers = metrics[metrics["delta_direct"] < 0].copy()
-<<<<<<< HEAD
             sellers = (
                 sellers.reset_index(drop=False)
                 .rename(columns={"index": "bucket"})
@@ -194,16 +193,11 @@
                     ["delta_direct", "sell_direct", "bucket"],
                     ascending=[True, False, True],
                 )
-=======
-            sellers = sellers.sort_values(
-                ["delta_direct", "sell_direct", "bucket"], ascending=[True, False, True]
->>>>>>> a9c003e3
             )
             sel = sellers.head(args.top_sell_count)
         else:
             sell_thresh = abs(args.min_delta_pct)
             sel = metrics[metrics["delta_direct_pct"] <= -sell_thresh].copy()
-<<<<<<< HEAD
         if args.top_sell_count > 0:
             sel_buckets = list(sel["bucket"])
         else:
@@ -215,10 +209,6 @@
         metrics_out.reset_index(drop=False).rename(columns={"index":"bucket"}).to_csv(
             buckets_path, index=False
         )
-=======
-        sel_buckets = list(sel.index)
-        metrics_out = metrics.assign(selected_spike=metrics.index.isin(sel_buckets))
->>>>>>> a9c003e3
 
         # write bucket metrics (includes direct & all + routing_heavy_bucket)
         buckets_path = OUT_DIR / f"spike_buckets_{bucket}_{daterange}.csv"

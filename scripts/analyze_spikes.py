#!/usr/bin/env python3
from __future__ import annotations

import argparse
import subprocess
import sys
from decimal import Decimal, InvalidOperation
from pathlib import Path
import numpy as np
import pandas as pd

BASE = Path(__file__).resolve().parent.parent
SCRIPTS_DIR = Path(__file__).resolve().parent
PY = sys.executable
SWAPS_CSV = BASE / "data" / "swaps.csv"
OUT_DIR   = BASE / "outputs" / "analysis"

PRESSURE_SPIKES = SCRIPTS_DIR / "plot_tdccp_pressure_vs_price_spikes.py"
TDCCP_SYMBOL = "TDCCP"
TDCCP_MINT   = "Hg8bKz4mvs8KNj9zew1cEF9tDw1x2GViB4RFZjVEmfrD"

def _match_tdccp(s: pd.Series) -> pd.Series:
    sc = s.astype(str).str.strip()
    return sc.str.casefold().eq(TDCCP_SYMBOL.casefold()) | sc.eq(TDCCP_MINT)

def _parse_date(d: str) -> pd.Timestamp:
    return pd.to_datetime(d, utc=True, errors="raise")

def bucketize(ts: pd.Series, bucket: str) -> pd.Series:
    return ts.dt.floor(bucket)

def load_swaps(start: str|None, end: str|None) -> pd.DataFrame:
    if not SWAPS_CSV.exists():
        raise SystemExit("data/swaps.csv not found. Run the core pipeline first.")
    df = pd.read_csv(SWAPS_CSV)
    need = ["time_iso","router_token1","router_token2","amount_token_1","amount_token_2"]
    miss = [c for c in need if c not in df.columns]
    if miss: raise SystemExit(f"swaps.csv missing columns: {miss}")
    df["ts"] = pd.to_datetime(df["time_iso"], utc=True, errors="coerce")
    df = df.dropna(subset=["ts"]).copy()
    if start: df = df[df["ts"] >= _parse_date(start)]
    if end:   df = df[df["ts"]  < _parse_date(end)]
    # keep only swaps where TDCCP appears on either side
    involved = _match_tdccp(df["router_token1"]) | _match_tdccp(df["router_token2"])
    df = df.loc[involved].copy()
    if df.empty: raise SystemExit("No TDCCP-involving swaps in the selected time window.")
    return df


def _sanitize_float_for_tag(value: float) -> str:
    """Return a filesystem-friendly representation of a float."""
    try:
        dec = Decimal(str(value)).normalize()
    except InvalidOperation:
        dec = Decimal(value)
    as_str = format(dec, "f").rstrip("0").rstrip(".")
    if not as_str:
        as_str = "0"
    return as_str.replace("-", "neg").replace(".", "p")

def compute_volumes(df: pd.DataFrame, bucket: str) -> tuple[pd.DataFrame, pd.DataFrame]:
    """Return (vol_direct, vol_all) indexed by bucket with buy/sell."""
    tmp = df.copy()
    tmp["bucket"] = bucketize(tmp["ts"], bucket)

    has_label = "intermediary_label" in tmp.columns
    is_inter  = tmp["intermediary_label"].eq("intermediary") if has_label else pd.Series(False, index=tmp.index)
    is_direct = ~is_inter

    buy_mask  = _match_tdccp(tmp["router_token2"])
    sell_mask = _match_tdccp(tmp["router_token1"])

    # ALL rows
    buy_all  = tmp.loc[buy_mask].groupby("bucket")["amount_token_2"].sum(min_count=1)
    sell_all = tmp.loc[sell_mask].groupby("bucket")["amount_token_1"].sum(min_count=1)

    # DIRECT ONLY (intermediaries excluded) — this is what we use for spike logic
    buy_dir  = tmp.loc[buy_mask & is_direct].groupby("bucket")["amount_token_2"].sum(min_count=1)
    sell_dir = tmp.loc[sell_mask & is_direct].groupby("bucket")["amount_token_1"].sum(min_count=1)

    idx = pd.Index(sorted(set(buy_all.index) | set(sell_all.index) | set(buy_dir.index) | set(sell_dir.index)))
    vol_all = pd.DataFrame(index=idx)
    vol_all["buy_all"]  = buy_all.reindex(idx, fill_value=0.0)
    vol_all["sell_all"] = sell_all.reindex(idx, fill_value=0.0)

    vol_dir = pd.DataFrame(index=idx)
    vol_dir["buy_direct"]  = buy_dir.reindex(idx, fill_value=0.0)
    vol_dir["sell_direct"] = sell_dir.reindex(idx, fill_value=0.0)

    return vol_dir, vol_all

def compute_metrics(vol_dir: pd.DataFrame, vol_all: pd.DataFrame, routing_thresh: float) -> pd.DataFrame:
    out = vol_dir.join(vol_all, how="outer").fillna(0.0)
    # totals
    out["total_direct"] = out["buy_direct"] + out["sell_direct"]
    out["delta_direct"] = out["buy_direct"] - out["sell_direct"]
    out["delta_direct_abs"] = out["delta_direct"].abs()
    out["delta_direct_pct"] = np.where(
        out["total_direct"] > 0,
        100.0 * out["delta_direct"] / out["total_direct"],
        0.0
    )

    out["total_all"] = out["buy_all"] + out["sell_all"]
    # routing contribution share = (all - direct)/all
    routing_num = (out["total_all"] - out["total_direct"]).clip(lower=0.0)
    out["routing_share"] = np.where(out["total_all"] > 0, routing_num / out["total_all"], 0.0)
    out["routing_heavy_bucket"] = out["routing_share"] > routing_thresh
    return out

def top_addresses_for_buckets(df: pd.DataFrame, bucket: str, selected_buckets: list[pd.Timestamp], top_n: int) -> tuple[pd.DataFrame, pd.DataFrame]:
    """Return (addresses CSV, swaps CSV) for selected buckets (direct rows only)."""
    tmp = df.copy()
    tmp["bucket"] = bucketize(tmp["ts"], bucket)
    has_label = "intermediary_label" in tmp.columns
    is_inter  = tmp["intermediary_label"].eq("intermediary") if has_label else pd.Series(False, index=tmp.index)
    tmp = tmp.loc[~is_inter].copy()  # direct only

    # Within selected buckets, aggregate per from_address
    focus = tmp[tmp["bucket"].isin(selected_buckets)].copy()
    if "from_address" not in focus.columns:
        focus["from_address"] = "(unknown)"

    # address-level direct volumes
    buy_mask  = _match_tdccp(focus["router_token2"])
    sell_mask = _match_tdccp(focus["router_token1"])

    agg = []
    if not focus.empty:
        g = focus.groupby("from_address", dropna=False)
        agg_df = g.agg(
            buy_direct=("amount_token_2", lambda s: s[buy_mask.loc[s.index]].sum() if len(s) else 0.0),
            sell_direct=("amount_token_1", lambda s: s[sell_mask.loc[s.index]].sum() if len(s) else 0.0),
            txn_count=("trans_id", "nunique"),
        ).reset_index()
        agg_df["net_direct"] = agg_df["buy_direct"] - agg_df["sell_direct"]
        agg = agg_df
    addr_df = pd.DataFrame(agg) if isinstance(agg, list) else agg
    addr_top = addr_df.sort_values("net_direct", ascending=False).head(top_n) if not addr_df.empty else addr_df

    # raw swaps in selected buckets
    swaps_out = focus.sort_values(["bucket","ts"])
    return addr_top, swaps_out

def main():
    ap = argparse.ArgumentParser(description="TDCCP spike analysis (direct-only by default).")
    ap.add_argument("--buckets", default="1d,12h,6h,3h,1h",
                    help="Comma-separated list of buckets to analyze (e.g. 1d,12h,6h,3h,1h,30min,10min)")
    ap.add_argument("--start", help="UTC start (YYYY-mm-dd)")
    ap.add_argument("--end",   help="UTC end (YYYY-mm-dd)")
    ap.add_argument(
        "--min-delta-pct",
        type=float,
        default=25.0,
        help=(
            "Minimum sell-side delta_direct_pct magnitude to mark a spike "
            "(filters buckets where delta_direct_pct ≤ -threshold; default 25). "
            "Ignored when --top-sell-count is positive."
        ),
    )
    ap.add_argument(
        "--top-sell-count",
        type=int,
        default=0,
        help=(
            "When > 0, ignore --min-delta-pct and instead select the top N sell-heavy "
            "buckets by most-negative delta_direct for highlighting and downstream exports."
        ),
    )
    ap.add_argument("--top-n", type=int, default=50, help="Top N addresses to include (default 50)")
    ap.add_argument("--routing-thresh", type=float, default=0.25,
                    help="Flag bucket as routing_heavy_bucket if (all-direct)/all > thresh (default 0.25)")
    ap.add_argument("--debug", action="store_true")
    args = ap.parse_args()

    OUT_DIR.mkdir(parents=True, exist_ok=True)
    df = load_swaps(args.start, args.end)
    if args.debug:
        print(f"[swaps] rows={len(df)} window={df['ts'].min()} → {df['ts'].max()}")

    buckets_in = []
    for b in [x.strip().lower() for x in args.buckets.split(",") if x.strip()]:
        if b in {"1d","12h","6h","3h","1h","30min","10min","30t","10t"}:
            if b == "30t": b = "30min"
            if b == "10t": b = "10min"
            buckets_in.append(b)
    if not buckets_in:
        raise SystemExit("No valid buckets provided.")

    # date tag for filenames
    tag_start = (df["ts"].min().strftime("%Y%m%d"))
    tag_end   = (df["ts"].max().strftime("%Y%m%d"))
    daterange = f"{tag_start}-{tag_end}"

    for bucket in buckets_in:
        vol_dir, vol_all = compute_volumes(df, bucket)
        metrics = compute_metrics(vol_dir, vol_all, args.routing_thresh)

        # pick spike buckets either by threshold or top-N sell deltas
        if args.top_sell_count > 0:
            sellers = metrics[metrics["delta_direct"] < 0].copy()
            sellers = (
                sellers.reset_index(drop=False)
                .rename(columns={"index": "bucket"})
                .sort_values(
                    ["delta_direct", "sell_direct", "bucket"],
                    ascending=[True, False, True],
                )
            )
            sel = sellers.head(args.top_sell_count)
            mode_tag = f"topsell{args.top_sell_count}"
        else:
            sell_thresh = abs(args.min_delta_pct)
            sel = metrics[metrics["delta_direct_pct"] <= -sell_thresh].copy()
            mode_tag = f"mindelta{_sanitize_float_for_tag(sell_thresh)}"
        if args.top_sell_count > 0:
            sel_buckets = list(sel["bucket"])
        else:
            sel_buckets = list(sel.index)
        metrics_out = metrics.assign(selected_spike=metrics.index.isin(sel_buckets))

        # write bucket metrics (includes direct & all + routing_heavy_bucket)
        buckets_path = OUT_DIR / f"spike_buckets_{bucket}_{mode_tag}_{daterange}.csv"
        metrics_out.reset_index(drop=False).rename(columns={"index":"bucket"}).to_csv(
            buckets_path, index=False
        )

        # write bucket metrics (includes direct & all + routing_heavy_bucket)
        buckets_path = OUT_DIR / f"spike_buckets_{bucket}_{daterange}.csv"
        metrics_out.reset_index(drop=False).rename(columns={"index":"bucket"}).to_csv(
            buckets_path, index=False
        )
        # addresses & raw swaps for the selected buckets
        addr_top, swaps_out = top_addresses_for_buckets(df, bucket, sel_buckets, args.top_n)
        addr_path  = OUT_DIR / f"spike_addresses_{bucket}_{mode_tag}_{daterange}.csv"
        swaps_path = OUT_DIR / f"spike_swaps_{bucket}_{mode_tag}_{daterange}.csv"
        addr_top.to_csv(addr_path, index=False)
        swaps_out.to_csv(swaps_path, index=False)

        if args.debug:
            mode = (
                f"top {min(len(sel), args.top_sell_count)} sell" if args.top_sell_count > 0
                else f"≤ -{abs(args.min_delta_pct)} pct"
            )
            print(
                f"[{bucket}] buckets={len(metrics)} spikes={len(sel_buckets)} (mode={mode}) "
                f"addr_top={len(addr_top)} swaps={len(swaps_out)}"
            )
            print(f"[write] {buckets_path.name}, {addr_path.name}, {swaps_path.name}")

        if PRESSURE_SPIKES.exists():
            plot_cmd = [
                PY, str(PRESSURE_SPIKES),
                "--bucket", bucket,
                "--metrics", str(buckets_path),
<<<<<<< HEAD
                "--mode-tag", mode_tag,
=======
>>>>>>> f7020c29
            ]
            if args.top_sell_count > 0:
                plot_cmd += ["--top-sell-count", str(args.top_sell_count)]
            else:
                plot_cmd += ["--min-delta-pct", str(args.min_delta_pct)]
            if args.start:
                plot_cmd += ["--start", args.start]
            if args.end:
                plot_cmd += ["--end", args.end]
            if args.debug:
                plot_cmd.append("--debug")
            try:
                subprocess.run(plot_cmd, check=True)
            except subprocess.CalledProcessError as exc:
                raise SystemExit(
                    f"[error] plot_tdccp_pressure_vs_price_spikes failed (bucket={bucket}) → rc={exc.returncode}"
                )
        else:
            if args.debug:
                print(f"[warn] spike highlight script missing: {PRESSURE_SPIKES}")

if __name__ == "__main__":
    main()
<|MERGE_RESOLUTION|>--- conflicted
+++ resolved
@@ -253,10 +253,7 @@
                 PY, str(PRESSURE_SPIKES),
                 "--bucket", bucket,
                 "--metrics", str(buckets_path),
-<<<<<<< HEAD
                 "--mode-tag", mode_tag,
-=======
->>>>>>> f7020c29
             ]
             if args.top_sell_count > 0:
                 plot_cmd += ["--top-sell-count", str(args.top_sell_count)]
